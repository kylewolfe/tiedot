--- conflicted
+++ resolved
@@ -153,11 +153,7 @@
 		fmt.Printf("Query returned document %v\n", readBack)
 	}
 
-<<<<<<< HEAD
 	// Gracefully close database, you should call Close on all opened databases
-=======
-	// Gracefully close database
->>>>>>> 4a0ff7ce
 	if err := myDB.Close(); err != nil {
 		panic(err)
 	}
