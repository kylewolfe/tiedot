--- conflicted
+++ resolved
@@ -127,29 +127,11 @@
 	if err != nil {
 		return err
 	}
-<<<<<<< HEAD
 	col.db.lock.Lock()
 	originalB, err := col.part.Read(id)
 	if err != nil {
 		col.db.lock.Unlock()
-		return fmt.Errorf("Cannot update %d: cannot read back original document - %v", id, err)
-=======
-	col.db.schemaLock.RLock()
-	part := col.parts[id%col.db.numParts]
-	part.Lock.Lock()
-	// Place lock, read back original document and update
-	if err := part.LockUpdate(id); err != nil {
-		part.Lock.Unlock()
-		col.db.schemaLock.RUnlock()
 		return err
-	}
-	originalB, err := part.Read(id)
-	if err != nil {
-		part.UnlockUpdate(id)
-		part.Lock.Unlock()
-		col.db.schemaLock.RUnlock()
-		return err
->>>>>>> 4a0ff7ce
 	}
 	var original map[string]interface{}
 	if err = json.Unmarshal(originalB, &original); err != nil {
@@ -169,31 +151,12 @@
 }
 
 // Delete a document.
-<<<<<<< HEAD
 func (col *Col) Delete(id uint64) error {
 	col.db.lock.Lock()
 	originalB, err := col.part.Read(id)
 	if err != nil {
 		col.db.lock.Unlock()
-		return fmt.Errorf("Cannot delete %d: %v", id, err)
-=======
-func (col *Col) Delete(id int) error {
-	col.db.schemaLock.RLock()
-	part := col.parts[id%col.db.numParts]
-	part.Lock.Lock()
-	// Place lock, read back original document and delete document
-	if err := part.LockUpdate(id); err != nil {
-		part.Lock.Unlock()
-		col.db.schemaLock.RUnlock()
 		return err
-	}
-	originalB, err := part.Read(id)
-	if err != nil {
-		part.UnlockUpdate(id)
-		part.Lock.Unlock()
-		col.db.schemaLock.RUnlock()
-		return err
->>>>>>> 4a0ff7ce
 	}
 	var original map[string]interface{}
 	if err = json.Unmarshal(originalB, &original); err != nil {
