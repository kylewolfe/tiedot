Keywords: Golang, go, document database, NoSQL, JSON

<img src="http://golang.org/doc/gopher/frontpage.png" alt="Golang logo" align="right"/>

### tiedot - Your NoSQL database powered by Golang

[![Build Status](https://travis-ci.org/HouzuoGuo/tiedot.svg?branch=master)](https://travis-ci.org/HouzuoGuo/tiedot) [![GoDoc](https://godoc.org/github.com/HouzuoGuo/tiedot?status.svg)](https://godoc.org/github.com/HouzuoGuo/tiedot) [Open Build Service](https://build.opensuse.org/package/show/home:guohouzuo/tiedot)

tiedot is a document database engine that uses __JSON__ as document notation; it has a powerful query processor that supports advanced set operations; it can be __embedded__ into your program, or run a stand-alone server using __HTTP__ for an API. It runs on *nix and Windows operating systems.

tiedot has fault-tolerant data structures that put your data safety *first*, while easily scales to 4+ CPU cores.

> tiedot has very stable performance, even with millions of records! It consistently achieves high throughput - swallow more than 120k records or 80k complicated queries per second with confidence.

### Contributions welcome!

tiedot is a very small project in the large open source community - it is growing fast thanks to the 800+ stars and watchers, as well as many contributors for their feedback, comments, ideas and code. Your contribution matters a lot!

Pull requests/forks all welcome, and please share your thoughts, questions and feature requests in [Issues] section.

Let me know what you think about tiedot, I love to hear from you! Please [Email me], follow my [Twitter] and [blog].

### References

- [Tutorial: tiedot in 10 minutes]
- [API reference and embedded usage]
- [Dependencies and limitations]

... and more

- [Performance tuning and benchmarks]
- [Data structures]
- [Query processor and index]
- [Concurrency and networking]

### Get tiedot!

tiedot is distributed under the [Simplified BSD license][Contributors and License].

<<<<<<< HEAD
The newest version 3.1.1 (branch 3.1, tag 3.1.1) introduces better error handling in embedded usage, and bug fixes in query processor. Please check out [Version History] for change logs and more version information.
=======
The newest version 3.1.3 (tag 3.1.3) introduced improved RPM spec and systemd unit file to properly build on Open Build Service. Please check out [Version History] for change logs and more version information.
>>>>>>> 4a0ff7ce

### Project Story

Go is a fascinating language and it has attracted a lot of attention in the open source community over the past few years. But as a young programming language, there was a lack of database engine options for back-end development. As we all know, the design of Go was heavily inspired by C language, and there is sqlite for C - so I thought what about a making DB engine easily embeddable for Go programs?

Then tiedot was born - the name "tiedot" is a cute Finnish word meaning "data". Initially being a programming exercise, tiedot greatly helped me exploring the performance characteristics of Go.

Thanks to the very welcoming and helpful community of Go - when tiedot made its first release, a lot of people contributed feature ideas and suggestions pushing the project well beyond its initial goal. Till this day tiedot has been used in data analysis, embedded systems, utility applications, web applications, and some people also find it useful being a demo of several DB engine mechanisms.

I love Go because it offers stable and predictable performance characteristics, very fast compilation speed and a complete toolchain for all development activities. And unlike many other languages, Go does not require an intelligent IDE to improve productivity of users - many of which find a syntax-highlighted text editor to be sufficient for coding Go!

There are several other data structure servers/DB engines written in Go, namely "etcd", "leveldb-go" and "ql"; they emphasis on different usage scenarios, for example "etcd" is a data structure server designed for configuration management and service discovery, "leveldb-go" is a re-implementation of popular LevelDB in Go, and "ql" is an embeddable DB engine providing SQL capability. After all, when it comes to choosing a general purpose, embeddable NoSQL database engine, tiedot is perhaps the only choice so far (as far as I know).

[Tutorial: tiedot in 10 minutes]: https://github.com/HouzuoGuo/tiedot/wiki/Tutorial
[API reference and embedded usage]: https://github.com/HouzuoGuo/tiedot/wiki/API-reference-and-embedded-usage
[Version History]: https://github.com/HouzuoGuo/tiedot/wiki/Version-History
[Data structures]: https://github.com/HouzuoGuo/tiedot/wiki/Data-structures
[Query processor and index]: https://github.com/HouzuoGuo/tiedot/wiki/Query-processor-and-index
[Concurrency and networking]: https://github.com/HouzuoGuo/tiedot/wiki/Concurrency-and-networking
[Performance tuning and benchmarks]: https://github.com/HouzuoGuo/tiedot/wiki/Performance-tuning-and-benchmarks
[Dependencies and limitations]: https://github.com/HouzuoGuo/tiedot/wiki/Dependencies-and-limitations
[Email me]: mailto:guohouzuo@gmail.com
[Twitter]: https://twitter.com/hzguo
[blog]: http://allstarnix.blogspot.com.au
[Issues]: https://github.com/HouzuoGuo/tiedot/issues
[Contributors and License]: https://github.com/HouzuoGuo/tiedot/wiki/Contributors-and-License<|MERGE_RESOLUTION|>--- conflicted
+++ resolved
@@ -37,11 +37,7 @@
 
 tiedot is distributed under the [Simplified BSD license][Contributors and License].
 
-<<<<<<< HEAD
-The newest version 3.1.1 (branch 3.1, tag 3.1.1) introduces better error handling in embedded usage, and bug fixes in query processor. Please check out [Version History] for change logs and more version information.
-=======
 The newest version 3.1.3 (tag 3.1.3) introduced improved RPM spec and systemd unit file to properly build on Open Build Service. Please check out [Version History] for change logs and more version information.
->>>>>>> 4a0ff7ce
 
 ### Project Story
 
