/*
JWT stands for JSON Web Token.
The package creates, serves, and verifies JWT used by HTTP clients.

JWT authentication identities are stored in documents of collection "jwt", each document record should look like:
{
    "user": "login_identity",
    "pass": "second_secret",
    "endpoints": [
        "create",
        "drop",
        "insert",
        "query",
        "update",
        "other_api_endpoint_names..."
    ],
    "collections: [
        "collection_name_A",
        "collection_name_B",
        "other_collection_names..."
    ]
}

A JWT document record allows a user identity identified by "user" and "pass" to call the specified API endpoints
on the specified collections.

The JWT identity collection "jwt", along with a special user identity "admin", are created upon startup.
If they are missing, they will be re-created automatically upon startup.

The special user identity "admin" allows access to all features and collection data. Its default password is empty string.
*/

package httpapi

import (
	"fmt"
	"io/ioutil"
	"net/http"
	"strings"
	"time"

	"github.com/HouzuoGuo/tiedot/db"
	"github.com/HouzuoGuo/tiedot/tdlog"
	jwt "github.com/dgrijalva/jwt-go"
)

var (
	privateKey []byte //openssl genrsa -out rsa 1024
	publicKey  []byte //openssl rsa -in rsa -pubout > rsa.pub
)

const (
	// JWT Record and claim
	JWT_COL_NAME         = "jwt"
	JWT_USER_ATTR        = "user"
	JWT_PASS_ATTR        = "pass"
	JWT_ENDPOINTS_ATTR   = "endpoints"
	JWT_COLLECTIONS_ATTR = "collections"
	JWT_USER_ADMIN       = "admin"
	// JWT claim
	JWT_EXPIRY = "exp"
)

// If necessary, create the JWT identity collection, indexes, and the default/special user identity "admin".
func jwtInitSetup() {
	// Create collection
	if HttpDB.Use(JWT_COL_NAME) == nil {
		if err := HttpDB.Create(JWT_COL_NAME); err != nil {
			tdlog.Panicf("JWT: failed to create JWT identity collection - %v", err)
		}
	}
	jwtCol := HttpDB.Use(JWT_COL_NAME)
	// Create indexes on ID attribute
	indexPaths := make(map[string]struct{})
	for _, oneIndex := range jwtCol.AllIndexes() {
		indexPaths[strings.Join(oneIndex, db.INDEX_PATH_SEP)] = struct{}{}
	}
	if _, exists := indexPaths[JWT_USER_ATTR]; !exists {
		if err := jwtCol.Index([]string{JWT_USER_ATTR}); err != nil {
			tdlog.Panicf("JWT: failed to create collection index - %v", err)
		}
	}
	// Create default user "admin"
	adminQuery := map[string]interface{}{
<<<<<<< HEAD
		"eq": JWT_ADMIN_ID,
		"in": []interface{}{JWT_ID_ATTR}}
	adminQueryResult := make(map[uint64]struct{})
=======
		"eq": JWT_USER_ADMIN,
		"in": []interface{}{JWT_USER_ATTR}}
	adminQueryResult := make(map[int]struct{})
>>>>>>> 070341c0
	if err := db.EvalQuery(adminQuery, jwtCol, &adminQueryResult); err != nil {
		tdlog.Panicf("JWT: failed to query admin user ID - %v", err)
	}
	if len(adminQueryResult) == 0 {
		if _, err := jwtCol.Insert(map[string]interface{}{
			JWT_USER_ATTR:        JWT_USER_ADMIN,
			JWT_PASS_ATTR:        "",
			JWT_COLLECTIONS_ATTR: []interface{}{},
			JWT_ENDPOINTS_ATTR:   []interface{}{}}); err != nil {
			tdlog.Panicf("JWT: failed to create default admin user - %v", err)
		}
		tdlog.Notice("JWT: successfully initialized DB for JWT features. The default user 'admin' has been created.")
	}
}

// Verify user identity and hand out a JWT.
func getJwt(w http.ResponseWriter, r *http.Request) {
	w.Header().Set("Cache-Control", "must-revalidate")
	w.Header().Set("Content-Type", "application/json")
	if origin := r.Header.Get("Origin"); origin != "" {
		w.Header().Set("Access-Control-Allow-Origin", origin)
	}
	w.Header().Set("Access-Control-Expose-Headers", "Authorization")
	w.Header().Set("Access-Control-Allow-Methods", "POST, GET, OPTIONS, PUT, DELETE")
	w.Header().Set("Access-Control-Allow-Headers", "Content-Type, Content-Length, Accept-Encoding, X-CSRF-Token, Authorization")
	// Verify identity
	user := r.FormValue(JWT_USER_ATTR)
	if user == "" {
		http.Error(w, "Please pass JWT 'user' parameter", http.StatusBadRequest)
		return
	}
	jwtCol := HttpDB.Use(JWT_COL_NAME)
	if jwtCol == nil {
		http.Error(w, "Server is missing JWT identity collection, please restart the server.", http.StatusInternalServerError)
		return
	}
<<<<<<< HEAD
	idQuery := map[string]interface{}{
		"eq": id,
		"in": []interface{}{JWT_ID_ATTR}}
	idQueryResult := make(map[uint64]struct{})
	if err := db.EvalQuery(idQuery, jwtCol, &idQueryResult); err != nil {
		tdlog.CritNoRepeat("JWT identity collection query failed: %v", err)
		http.Error(w, "JWT identity collection query failed", http.StatusInternalServerError)
=======
	userQuery := map[string]interface{}{
		"eq": user,
		"in": []interface{}{JWT_USER_ATTR}}
	userQueryResult := make(map[int]struct{})
	if err := db.EvalQuery(userQuery, jwtCol, &userQueryResult); err != nil {
		tdlog.CritNoRepeat("Query failed in JWT identity collection : %v", err)
		http.Error(w, "Query failed in JWT identity collection", http.StatusInternalServerError)
>>>>>>> 070341c0
		return
	}
	// Verify password
	pass := r.FormValue(JWT_PASS_ATTR)
	for recID, _ := range userQueryResult {
		rec, err := jwtCol.Read(recID)
		if err != nil {
			break
		}
		if rec[JWT_PASS_ATTR] != pass {
			tdlog.CritNoRepeat("JWT: identitify verification failed from request sent by %s", r.RemoteAddr)
			break
		}
		// Successful password match
		token := jwt.New(jwt.GetSigningMethod("RS256"))
		token.Claims[JWT_USER_ATTR] = rec[JWT_USER_ATTR]
		token.Claims[JWT_COLLECTIONS_ATTR] = rec[JWT_COLLECTIONS_ATTR]
		token.Claims[JWT_ENDPOINTS_ATTR] = rec[JWT_ENDPOINTS_ATTR]
		token.Claims[JWT_EXPIRY] = time.Now().Add(time.Hour * 72).Unix()
		var tokenString string
		var e error
		if tokenString, e = token.SignedString(privateKey); e != nil {
			panic(e)
		}
		w.Header().Set("Authorization", "Bearer "+tokenString)
		w.WriteHeader(http.StatusOK)
		return
	}
	// ... password mismatch
	http.Error(w, "Invalid password", http.StatusUnauthorized)
}

// Verify user's JWT.
func checkJwt(w http.ResponseWriter, r *http.Request) {
	w.Header().Set("Content-Type", "application/json")
	if origin := r.Header.Get("Origin"); origin != "" {
		w.Header().Set("Access-Control-Allow-Origin", origin)
	}
	w.Header().Set("Access-Control-Expose-Headers", "Authorization")
	w.Header().Set("Access-Control-Allow-Methods", "POST, GET, OPTIONS, PUT, DELETE")
	w.Header().Set("Access-Control-Allow-Headers", "Content-Type, Content-Length, Accept-Encoding, X-CSRF-Token, Authorization")
	t, err := jwt.ParseFromRequest(r, func(token *jwt.Token) (interface{}, error) {
		return publicKey, nil
	})
	if t == nil {
		w.WriteHeader(http.StatusOK)
		return
	}
	if t.Valid {
		w.WriteHeader(http.StatusOK)
	} else {
		http.Error(w, fmt.Sprintf("{\"error\": \"%s %s\"}", "JWT not valid,", err), http.StatusUnauthorized)
	}
}

// Enable JWT authorization check on the handler function.
func jwtWrap(originalHandler http.HandlerFunc) http.HandlerFunc {
	return func(w http.ResponseWriter, r *http.Request) {
		if origin := r.Header.Get("Origin"); origin != "" {
			w.Header().Set("Access-Control-Allow-Origin", origin)
		}
		w.Header().Set("Access-Control-Expose-Headers", "Authorization")
		w.Header().Set("Access-Control-Allow-Methods", "POST, GET, OPTIONS, PUT, DELETE")
		w.Header().Set("Access-Control-Allow-Headers", "Content-Type, Content-Length, Accept-Encoding, X-CSRF-Token, Authorization")
		t, _ := jwt.ParseFromRequest(r, func(token *jwt.Token) (interface{}, error) {
			return publicKey, nil
		})
		if t == nil {
			w.WriteHeader(http.StatusOK)
			return
		} else if !t.Valid {
			http.Error(w, "", http.StatusUnauthorized)
			return
		}
		if t.Claims[JWT_USER_ATTR] == JWT_USER_ADMIN {
			originalHandler(w, r)
			return
		}
		var url = strings.TrimPrefix(r.URL.Path, "/")
		if !sliceContainsStr(t.Claims[JWT_ENDPOINTS_ATTR], url) {
			http.Error(w, "", http.StatusUnauthorized)
			return
		}
		var col = r.FormValue("col")
		if col != "" && !sliceContainsStr(t.Claims[JWT_COLLECTIONS_ATTR], col) {
			http.Error(w, "", http.StatusUnauthorized)
			return
		}
		originalHandler(w, r)
	}
}

// Return true if the string appears in string slice.
func sliceContainsStr(possibleSlice interface{}, str string) bool {
	switch possibleSlice.(type) {
	case []string:
		for _, elem := range possibleSlice.([]string) {
			if elem == str {
				return true
			}
		}
	}
	return false
}

func ServeJWTEnabledEndpoints(jwtPubKey, jwtPrivateKey string) {
	var e error
	if publicKey, e = ioutil.ReadFile(jwtPubKey); e != nil {
		tdlog.Panicf("JWT: Failed to read public key file - %s", e)
	}
	if privateKey, e = ioutil.ReadFile(jwtPrivateKey); e != nil {
		tdlog.Panicf("JWT: Failed to read private key file - %s", e)
	}

	jwtInitSetup()

	// collection management (stop-the-world)
	http.HandleFunc("/create", jwtWrap(Create))
	http.HandleFunc("/rename", jwtWrap(Rename))
	http.HandleFunc("/drop", jwtWrap(Drop))
	http.HandleFunc("/all", jwtWrap(All))
	http.HandleFunc("/scrub", jwtWrap(Scrub))
	http.HandleFunc("/sync", jwtWrap(Sync))
	// query
	http.HandleFunc("/query", jwtWrap(Query))
	http.HandleFunc("/count", jwtWrap(Count))
	// document management
	http.HandleFunc("/insert", jwtWrap(Insert))
	http.HandleFunc("/get", jwtWrap(Get))
	http.HandleFunc("/getpage", jwtWrap(GetPage))
	http.HandleFunc("/update", jwtWrap(Update))
	http.HandleFunc("/delete", jwtWrap(Delete))
	http.HandleFunc("/approxdoccount", jwtWrap(ApproxDocCount))
	// index management (stop-the-world)
	http.HandleFunc("/index", jwtWrap(Index))
	http.HandleFunc("/indexes", jwtWrap(Indexes))
	http.HandleFunc("/unindex", jwtWrap(Unindex))
	// misc
	http.HandleFunc("/shutdown", jwtWrap(Shutdown))
	http.HandleFunc("/dump", jwtWrap(Dump))
	http.HandleFunc("/getJwt", getJwt)
	http.HandleFunc("/checkJwt", checkJwt)

	tdlog.Noticef("JWT is enabled. API endpoints require JWT authorization.")
}<|MERGE_RESOLUTION|>--- conflicted
+++ resolved
@@ -82,15 +82,9 @@
 	}
 	// Create default user "admin"
 	adminQuery := map[string]interface{}{
-<<<<<<< HEAD
-		"eq": JWT_ADMIN_ID,
-		"in": []interface{}{JWT_ID_ATTR}}
-	adminQueryResult := make(map[uint64]struct{})
-=======
 		"eq": JWT_USER_ADMIN,
 		"in": []interface{}{JWT_USER_ATTR}}
-	adminQueryResult := make(map[int]struct{})
->>>>>>> 070341c0
+	adminQueryResult := make(map[uint64]struct{})
 	if err := db.EvalQuery(adminQuery, jwtCol, &adminQueryResult); err != nil {
 		tdlog.Panicf("JWT: failed to query admin user ID - %v", err)
 	}
@@ -127,23 +121,13 @@
 		http.Error(w, "Server is missing JWT identity collection, please restart the server.", http.StatusInternalServerError)
 		return
 	}
-<<<<<<< HEAD
-	idQuery := map[string]interface{}{
-		"eq": id,
-		"in": []interface{}{JWT_ID_ATTR}}
-	idQueryResult := make(map[uint64]struct{})
-	if err := db.EvalQuery(idQuery, jwtCol, &idQueryResult); err != nil {
-		tdlog.CritNoRepeat("JWT identity collection query failed: %v", err)
-		http.Error(w, "JWT identity collection query failed", http.StatusInternalServerError)
-=======
 	userQuery := map[string]interface{}{
 		"eq": user,
 		"in": []interface{}{JWT_USER_ATTR}}
-	userQueryResult := make(map[int]struct{})
+	userQueryResult := make(map[uint64]struct{})
 	if err := db.EvalQuery(userQuery, jwtCol, &userQueryResult); err != nil {
 		tdlog.CritNoRepeat("Query failed in JWT identity collection : %v", err)
 		http.Error(w, "Query failed in JWT identity collection", http.StatusInternalServerError)
->>>>>>> 070341c0
 		return
 	}
 	// Verify password
