/* HTTP service API handler registration. */
package httpapi

import (
	"fmt"
	"github.com/HouzuoGuo/tiedot/db"
	"github.com/HouzuoGuo/tiedot/tdlog"
	"github.com/HouzuoGuo/tiedot/webcp"
	"net/http"
	"sync"
)

var HttpDB *db.DB
var HttpDBSync = new(sync.RWMutex)

// Store form parameter value of specified key to *val and return true; if key does not exist, set HTTP status 400 and return false.
func Require(w http.ResponseWriter, r *http.Request, key string, val *string) bool {
	*val = r.FormValue(key)
	if *val == "" {
		http.Error(w, fmt.Sprintf("Please pass POST/PUT/GET parameter value of '%s'.", key), 400)
		return false
	}
	return true
}

func Start(db *db.DB, port int) {
	HttpDB = db

	// collection management (stop-the-world)
	http.HandleFunc("/create", Create)
	http.HandleFunc("/rename", Rename)
	http.HandleFunc("/drop", Drop)
	http.HandleFunc("/all", All)
	http.HandleFunc("/scrub", Scrub)
	http.HandleFunc("/sync", Sync)
	// query
	http.HandleFunc("/query", Query)
	http.HandleFunc("/count", Count)
	// document management
	http.HandleFunc("/insert", Insert)
	http.HandleFunc("/get", Get)
	http.HandleFunc("/update", Update)
	http.HandleFunc("/delete", Delete)
	// index management (stop-the-world)
	http.HandleFunc("/index", Index)
	http.HandleFunc("/indexes", Indexes)
	http.HandleFunc("/unindex", Unindex)
	// misc (stop-the-world)
	http.HandleFunc("/shutdown", Shutdown)
	http.HandleFunc("/dump", Dump)
	// misc
	http.HandleFunc("/version", Version)
	http.HandleFunc("/memstats", MemStats)
<<<<<<< HEAD
	// web control panel
	webcp.RegisterWebCp()

	tdlog.Printf("Listening on all interfaces, port %d", port)
=======

	tdlog.Noticef("Will listen on all interfaces, port %d", port)
>>>>>>> 625584c2
	http.ListenAndServe(fmt.Sprintf(":%d", port), nil)
}<|MERGE_RESOLUTION|>--- conflicted
+++ resolved
@@ -51,14 +51,9 @@
 	// misc
 	http.HandleFunc("/version", Version)
 	http.HandleFunc("/memstats", MemStats)
-<<<<<<< HEAD
 	// web control panel
 	webcp.RegisterWebCp()
 
-	tdlog.Printf("Listening on all interfaces, port %d", port)
-=======
-
 	tdlog.Noticef("Will listen on all interfaces, port %d", port)
->>>>>>> 625584c2
 	http.ListenAndServe(fmt.Sprintf(":%d", port), nil)
 }