--- conflicted
+++ resolved
@@ -76,11 +76,7 @@
 }
 
 // Ensure there is enough room for that many bytes of data.
-<<<<<<< HEAD
 func (file *DataFile) EnsureSize(more uint64) (err error) {
-	if file.Used+more <= file.Size {
-=======
-func (file *DataFile) EnsureSize(more int) (err error) {
 	if file.Used+more <= file.Size {
 		return
 	} else if file.Buf != nil {
@@ -91,21 +87,8 @@
 	if err = os.Truncate(file.Path, int64(file.Size+file.Growth)); err != nil {
 		return
 	} else if file.Buf, err = gommap.Map(file.Fh); err != nil {
->>>>>>> 0df2a94d
-		return
-	} else if file.Buf != nil {
-		if err = file.Buf.Unmap(); err != nil {
-			return
-		}
-	}
-<<<<<<< HEAD
-	if err = os.Truncate(file.Path, int64(file.Size+file.Growth)); err != nil {
-		return
-	} else if file.Buf, err = gommap.Map(file.Fh); err != nil {
 		return
 	}
-=======
->>>>>>> 0df2a94d
 	file.Size += file.Growth
 	tdlog.Infof("%s grown: %d -> %d bytes (%d bytes in-use)", file.Path, file.Size-file.Growth, file.Size, file.Used)
 	return file.EnsureSize(more)
@@ -126,12 +109,6 @@
 // Un-map the file buffer, synchronize modified file, and close the file handle.
 func (file *DataFile) Close() (err error) {
 	if err = file.Buf.Unmap(); err != nil {
-<<<<<<< HEAD
-		return
-	} else if err = file.Fh.Sync(); err != nil {
-		return
-	}
-=======
 		return
 	}
 	if runtime.GOOS != "windows" {
@@ -144,7 +121,6 @@
 			return
 		}
 	}
->>>>>>> 0df2a94d
 	return file.Fh.Close()
 }
 
