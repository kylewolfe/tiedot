package data

import (
	"math/rand"
	"os"
	"strconv"
	"testing"
	"time"

	"github.com/HouzuoGuo/tiedot/dberr"
)

func TestPartitionDocCRUD(t *testing.T) {
	colPath := "/tmp/tiedot_test_col"
	htPath := "/tmp/tiedot_test_ht"
	os.Remove(colPath)
	os.Remove(htPath)
	defer os.Remove(colPath)
	defer os.Remove(htPath)
	part, err := OpenPartition(colPath, htPath)
	if err != nil {
		t.Fatal(err)
	}
	// Insert & read
	if _, err = part.Insert(1, []byte("1")); err != nil {
		t.Fatal(err)
	}
	if _, err = part.Insert(2, []byte("2")); err != nil {
		t.Fatal(err)
	}
	if readback, err := part.Read(1); err != nil || string(readback) != "1 " {
		t.Fatal(err, readback)
	}
	if readback, err := part.Read(2); err != nil || string(readback) != "2 " {
		t.Fatal(err, readback)
	}
	// Update & read
	if err = part.Update(1, []byte("abcdef")); err != nil {
		t.Fatal(err)
	}
	if err := part.Update(1234, []byte("abcdef")); dberr.Type(err) != dberr.ErrorNoDoc {
		t.Fatal("Did not error")
	}
	if readback, err := part.Read(1); err != nil || string(readback) != "abcdef      " {
		t.Fatal(err, readback)
	}
	// Delete & read
	if err = part.Delete(1); err != nil {
		t.Fatal(err)
	}
	if _, err = part.Read(1); dberr.Type(err) != dberr.ErrorNoDoc {
		t.Fatal("Did not error")
	}
	if err = part.Delete(123); dberr.Type(err) != dberr.ErrorNoDoc {
		t.Fatal("Did not error")
	}
<<<<<<< HEAD
=======
	// Lock & unlock
	if err = part.LockUpdate(123); err != nil {
		t.Fatal(err)
	}
	if err = part.LockUpdate(123); dberr.Type(err) != dberr.ErrorDocLocked {
		t.Fatal("Did not error")
	}
	part.UnlockUpdate(123)
	if err = part.LockUpdate(123); err != nil {
		t.Fatal(err)
	}
>>>>>>> 85bd345f
	// Foreach
	part.ForEachDoc(0, 1, func(id uint64, doc []byte) bool {
		if id != 2 || string(doc) != "2 " {
			t.Fatal("ID 2 should be the only remaining document")
		}
		return true
	})
	// Finish up
	if err = part.Clear(); err != nil {
		t.Fatal(err)
	}
	if err = part.Close(); err != nil {
		t.Fatal(err)
	}
}

func TestApproxDocCount(t *testing.T) {
	rand.Seed(time.Now().UnixNano())
	colPath := "/tmp/tiedot_test_col"
	htPath := "/tmp/tiedot_test_ht"
	os.Remove(colPath)
	os.Remove(htPath)
	defer os.Remove(colPath)
	defer os.Remove(htPath)
	part, err := OpenPartition(colPath, htPath)
	if err != nil {
		t.Fatal(err)
	}
	defer part.Close()
	// Insert 100 documents
	for i := 0; i < 100; i++ {
		if _, err = part.Insert(uint64(rand.Int63()), []byte(strconv.Itoa(i))); err != nil {
			t.Fatal(err)
		}
	}
	t.Log("ApproxDocCount", part.ApproxDocCount())
	if part.ApproxDocCount() < 10 || part.ApproxDocCount() > 300 {
		t.Fatal("Approximate is way off", part.ApproxDocCount())
	}
	// Insert 900 documents
	for i := 0; i < 900; i++ {
		if _, err = part.Insert(uint64(rand.Int63()), []byte(strconv.Itoa(i))); err != nil {
			t.Fatal(err)
		}
	}
	t.Log("ApproxDocCount", part.ApproxDocCount())
	if part.ApproxDocCount() < 500 || part.ApproxDocCount() > 1500 {
		t.Fatal("Approximate is way off", part.ApproxDocCount())
	}
	// Insert another 2000 documents
	for i := 0; i < 2000; i++ {
		if _, err = part.Insert(uint64(rand.Int63()), []byte(strconv.Itoa(i))); err != nil {
			t.Fatal(err)
		}
	}
	t.Log("ApproxDocCount", part.ApproxDocCount())
	if part.ApproxDocCount() < 2000 || part.ApproxDocCount() > 4000 {
		t.Fatal("Approximate is way off", part.ApproxDocCount())
	}
	// See how fast doc count is
	start := time.Now().UnixNano()
	for i := 0; i < 1000; i++ {
		part.ApproxDocCount()
	}
	timediff := time.Now().UnixNano() - start
	t.Log("It took", timediff/1000000, "milliseconds")
	if timediff/1000000 > 3000 {
		t.Fatal("Algorithm is way too slow")
	}
}<|MERGE_RESOLUTION|>--- conflicted
+++ resolved
@@ -54,20 +54,6 @@
 	if err = part.Delete(123); dberr.Type(err) != dberr.ErrorNoDoc {
 		t.Fatal("Did not error")
 	}
-<<<<<<< HEAD
-=======
-	// Lock & unlock
-	if err = part.LockUpdate(123); err != nil {
-		t.Fatal(err)
-	}
-	if err = part.LockUpdate(123); dberr.Type(err) != dberr.ErrorDocLocked {
-		t.Fatal("Did not error")
-	}
-	part.UnlockUpdate(123)
-	if err = part.LockUpdate(123); err != nil {
-		t.Fatal(err)
-	}
->>>>>>> 85bd345f
 	// Foreach
 	part.ForEachDoc(0, 1, func(id uint64, doc []byte) bool {
 		if id != 2 || string(doc) != "2 " {
